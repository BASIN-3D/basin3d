--- conflicted
+++ resolved
@@ -1,9 +1,8 @@
-<<<<<<< HEAD
-=======
 import pytest
 
 from basin3d.core.models import DataSource, MeasurementTimeseriesTVPObservation
 from basin3d.plugins.usgs import USGSMeasurementTimeseriesTVPObservationAccess
+
 
 def pytest_addoption(parser):
     """
@@ -46,7 +45,6 @@
             item.add_marker(markers_skip_integration)
 
 
-
 @pytest.fixture
 def datasource(name='Alpha', location='https://asource.foo/', id_prefix='A'):
     """
@@ -78,5 +76,4 @@
     catalog = CatalogTinyDb()
     plugins = [usgs.USGSDataSourcePlugin(catalog)]
     catalog.initialize(plugins)
-    return USGSMeasurementTimeseriesTVPObservationAccess(plugins[0].datasource, catalog)
->>>>>>> 348167f8
+    return USGSMeasurementTimeseriesTVPObservationAccess(plugins[0].datasource, catalog)